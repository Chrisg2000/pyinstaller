--- conflicted
+++ resolved
@@ -90,21 +90,13 @@
 }
 
 _PY_VERSION = {
-<<<<<<< HEAD
+    'keyring': is_py2,
     'MySQLdb': is_py2,
     'numpy': is_py2,
     'PIL': is_py2,
     'psycopg2': is_py2,
     'simplejson': is_py2,
-=======
-    'keyring': is_py26,
-    'MySQLdb': is_py26,
-    'numpy': is_py26,
-    'PIL': is_py26,
-    'psycopg2': is_py26,
-    'simplejson': is_py25,
-    'twisted': is_py27,  # wheels are avalable for 2.7 only
->>>>>>> d1242e86
+    'twisted': is_py2,  # wheels are avalable for 2.7 only
     # Installers are available only for Python 2.6/2.7.
     'wx': is_py2,
 }
