--- conflicted
+++ resolved
@@ -23,15 +23,6 @@
 import sys
 
 
-<<<<<<< HEAD
-try:
-    import PyInstaller
-except ImportError:
-    # Expand PYTHONPATH with PyInstaller package to support running without
-    # installation.
-    pyi_home = os.path.join(os.path.dirname(os.path.abspath(__file__)), '..')
-    sys.path.insert(0, pyi_home)
-=======
 # Expand PYTHONPATH with PyInstaller package to support running without
 # installation -- only if not running in a virtualenv.
 if not hasattr(sys, 'real_prefix'):
@@ -40,7 +31,6 @@
     sys.path.insert(0, pyi_home)
 else:
     _virtual_env_ = True
->>>>>>> 965ebe22
 
 
 from PyInstaller import HOMEPATH
