--- conflicted
+++ resolved
@@ -399,15 +399,11 @@
             self.level = level
         else:
             self.level = 0
-<<<<<<< HEAD
         if config['useCrypt'] and crypt is not None:
             self.crypt = archive.Keyfile(crypt).key
         else:
             self.crypt = None
-        self.dependencies = config['PYZ_dependencies']
-=======
         self.dependencies = compile_pycos(config['PYZ_dependencies'])
->>>>>>> 623626e6
         self.__postinit__()
 
     GUTS = (('name',   _check_guts_eq),
