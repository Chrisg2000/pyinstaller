# Copyright (C) 2005, Giovanni Bajo
# Based on previous work under copyright (c) 2002 McMillan Enterprises, Inc.
#
# This program is free software; you can redistribute it and/or
# modify it under the terms of the GNU General Public License
# as published by the Free Software Foundation; either version 2
# of the License, or (at your option) any later version.
#
# This program is distributed in the hope that it will be useful,
# but WITHOUT ANY WARRANTY; without even the implied warranty of
# MERCHANTABILITY or FITNESS FOR A PARTICULAR PURPOSE.  See the
# GNU General Public License for more details.
#
# You should have received a copy of the GNU General Public License
# along with this program; if not, write to the Free Software
# Foundation, Inc., 51 Franklin Street, Fifth Floor, Boston, MA  02110-1301, USA
import sys, string, os, imp, marshal, dircache

#=======================Owners==========================#
# An Owner does imports from a particular piece of turf
# That is, there's an Owner for each thing on sys.path
# There are owners for directories and .pyz files.
# There could be owners for zip files, or even URLs.
# Note that they replace the string in sys.path,
# but str(sys.path[n]) should yield the original string.

STRINGTYPE = type('')

if not os.environ.has_key('PYTHONCASEOK') and sys.version_info >= (2, 1):
    def caseOk(filename):
        files = set(dircache.listdir(os.path.dirname(filename)))
        return os.path.basename(filename) in files
else:
    def caseOk(filename):
        return True


class Owner:
    def __init__(self, path):
        self.path = path
    def __str__(self):
        return self.path
    def getmod(self, nm):
        return None

class DirOwner(Owner):
    def __init__(self, path):
        if path == '':
            path = os.getcwd()
        if not os.path.isdir(path):
            raise ValueError, "%s is not a directory" % path
        Owner.__init__(self, path)
    def getmod(self, nm, getsuffixes=imp.get_suffixes, loadco=marshal.loads):
        pth =  os.path.join(self.path, nm)
        possibles = [(pth, 0, None)]
        if os.path.isdir(pth):
            possibles.insert(0, (os.path.join(pth, '__init__'), 1, pth))
        py = pyc = None
        for pth, ispkg, pkgpth in possibles:
            for ext, mode, typ in getsuffixes():
                attempt = pth+ext
                try:
                    st = os.stat(attempt)
                except:
                    pass
                else:
                    # Check case
                    if not caseOk(attempt):
                        continue
                    if typ == imp.C_EXTENSION:
                        return ExtensionModule(nm, attempt)
                    elif typ == imp.PY_SOURCE:
                        py = (attempt, st)
                    else:
                        pyc = (attempt, st)
            if py or pyc:
                break
        if py is None and pyc is None:
            return None
        while 1:
            if pyc is None or py and pyc[1][8] < py[1][8]:
                try:
<<<<<<< HEAD
                    stuff = open(py[0], 'r').read()+'\n'
                    co = compile(string.replace(stuff, "\r\n", "\n"), py[0], 'exec')
=======
                    co = compile(open(py[0], 'rU').read()+'\n', py[0], 'exec')
>>>>>>> a2dd56b8
                    if __debug__:
                        pth = py[0] + 'c'
                    else:
                        pth = py[0] + 'o'
                    break
                except SyntaxError, e:
                    print "Syntax error in", py[0]
                    print e.args
                    raise
            elif pyc:
                stuff = open(pyc[0], 'rb').read()
                try:
                    co = loadco(stuff[8:])
                    pth = pyc[0]
                    break
                except (ValueError, EOFError):
                    print "W: bad .pyc found (%s)" % pyc[0]
                    pyc = None
            else:
                return None
        if not os.path.isabs(pth):
            pth = os.path.abspath(pth)
        if ispkg:
            mod = PkgModule(nm, pth, co)
        else:
            mod = PyModule(nm, pth, co)
        return mod

class PYZOwner(Owner):
    def __init__(self, path):
        import archive
        self.pyz = archive.ZlibArchive(path)
        Owner.__init__(self, path)
    def getmod(self, nm):
        rslt = self.pyz.extract(nm)
        if rslt:
            ispkg, co = rslt
        if ispkg:
            return PkgInPYZModule(nm, co, self)
        return PyModule(nm, self.path, co)

_globalownertypes = [
    DirOwner,
    PYZOwner,
    Owner,
]

#===================Import Directors====================================#
# ImportDirectors live on the metapath
# There's one for builtins, one for frozen modules, and one for sys.path
# Windows gets one for modules gotten from the Registry
# There should be one for Frozen modules
# Mac would have them for PY_RESOURCE modules etc.
# A generalization of Owner - their concept of "turf" is broader

class ImportDirector(Owner):
    pass
class BuiltinImportDirector(ImportDirector):
    def __init__(self):
        self.path = 'Builtins'
    def getmod(self, nm, isbuiltin=imp.is_builtin):
        if isbuiltin(nm):
            return BuiltinModule(nm)
        return None
class FrozenImportDirector(ImportDirector):
    def __init__(self):
        self.path = 'FrozenModules'
    def getmod(self, nm, isfrozen=imp.is_frozen):
        if isfrozen(nm):
            return FrozenModule(nm)
        return None
class RegistryImportDirector(ImportDirector):
    # for Windows only
    def __init__(self):
        self.path = "WindowsRegistry"
        self.map = {}
        try:
            import win32api
            import win32con
        except ImportError:
            pass
        else:
            subkey = r"Software\Python\PythonCore\%s\Modules" % sys.winver
            for root in (win32con.HKEY_CURRENT_USER, win32con.HKEY_LOCAL_MACHINE):
                try:
                    #hkey = win32api.RegOpenKeyEx(root, subkey, 0, win32con.KEY_ALL_ACCESS)
                    hkey = win32api.RegOpenKeyEx(root, subkey, 0, win32con.KEY_READ)
                except:
                    pass
                else:
                    numsubkeys, numvalues, lastmodified = win32api.RegQueryInfoKey(hkey)
                    for i in range(numsubkeys):
                        subkeyname = win32api.RegEnumKey(hkey, i)
                        #hskey = win32api.RegOpenKeyEx(hkey, subkeyname, 0, win32con.KEY_ALL_ACCESS)
                        hskey = win32api.RegOpenKeyEx(hkey, subkeyname, 0, win32con.KEY_READ)
                        val = win32api.RegQueryValueEx(hskey, '')
                        desc = getDescr(val[0])
                        #print " RegistryImportDirector got %s %s" % (val[0], desc)  #XXX
                        self.map[subkeyname] = (val[0], desc)
                        hskey.Close()
                    hkey.Close()
                    break
    def getmod(self, nm):
        stuff = self.map.get(nm)
        if stuff:
            fnm, (suffix, mode, typ) = stuff
            if typ == imp.C_EXTENSION:
                return ExtensionModule(nm, fnm)
            elif typ == imp.PY_SOURCE:
                try:
<<<<<<< HEAD
                    stuff = open(fnm, 'r').read()+'\n'
                    co = compile(string.replace(stuff, "\r\n", "\n"), fnm, 'exec')
=======
                    co = compile(open(fnm, 'rU').read()+'\n', fnm, 'exec')
>>>>>>> a2dd56b8
                except SyntaxError, e:
                    print "Invalid syntax in %s" % py[0]
                    print e.args
                    raise
            else:
                stuff = open(fnm, 'rb').read()
                co = loadco(stuff[8:])
            return PyModule(nm, fnm, co)
        return None
class PathImportDirector(ImportDirector):
    def __init__(self, pathlist=None, importers=None, ownertypes=None):
        if pathlist is None:
            self.path = sys.path
        else:
            self.path = pathlist
        if ownertypes == None:
            self.ownertypes = _globalownertypes
        else:
            self.ownertypes = ownertypes
        if importers:
            self.shadowpath = importers
        else:
            self.shadowpath = {}
        self.inMakeOwner = 0
        self.building = {}
    def getmod(self, nm):
        mod = None
        for thing in self.path:
            if type(thing) is STRINGTYPE:
                owner = self.shadowpath.get(thing, -1)
                if owner == -1:
                    owner = self.shadowpath[thing] = self.makeOwner(thing)
                if owner:
                    mod = owner.getmod(nm)
            else:
                mod = thing.getmod(nm)
            if mod:
                break
        return mod
    def makeOwner(self, path):
        if self.building.get(path):
            return None
        self.building[path] = 1
        owner = None
        for klass in self.ownertypes:
            try:
                # this may cause an import, which may cause recursion
                # hence the protection
                owner = klass(path)
            except:
                pass
            else:
                break
        del self.building[path]
        return owner


def getDescr(fnm):
    ext = os.path.splitext(fnm)[1]
    for (suffix, mode, typ) in imp.get_suffixes():
        if suffix == ext:
            return (suffix, mode, typ)

#=================Import Tracker============================#
# This one doesn't really import, just analyzes
# If it *were* importing, it would be the one-and-only ImportManager
# ie, the builtin import
UNTRIED = -1

imptyps = ['top-level', 'conditional', 'delayed', 'delayed, conditional']
import hooks

class ImportTracker:
    # really the equivalent of builtin import
    def __init__(self, xpath=None, hookspath=None, excludes=None):
        self.path = []
        self.warnings = {}
        if xpath:
            self.path = xpath
        self.path.extend(sys.path)
        self.modules = {}
        self.metapath = [
            BuiltinImportDirector(),
            FrozenImportDirector(),
            RegistryImportDirector(),
            PathImportDirector(self.path)
        ]
        if hookspath:
            hooks.__path__.extend(hookspath)
        self.excludes = excludes
        if excludes is None:
            self.excludes = []
    def analyze_r(self, nm, importernm=None):
        importer = importernm
        if importer is None:
            importer = '__main__'
        seen = {}
        nms = self.analyze_one(nm, importernm)
        nms = map(None, nms, [importer]*len(nms))
        i = 0
        while i < len(nms):
            nm, importer = nms[i]
            if seen.get(nm,0):
                del nms[i]
                mod = self.modules[nm]
                if mod:
                    mod.xref(importer)
            else:
                i = i + 1
                seen[nm] = 1
                j = i
                mod = self.modules[nm]
                if mod:
                    mod.xref(importer)
                    for name, isdelayed, isconditional in mod.imports:
                        imptyp = isdelayed * 2 + isconditional
                        newnms = self.analyze_one(name, nm, imptyp)
                        newnms = map(None, newnms, [nm]*len(newnms))
                        nms[j:j] = newnms
                        j = j + len(newnms)
        return map(lambda a: a[0], nms)
    def analyze_one(self, nm, importernm=None, imptyp=0):
        # first see if we could be importing a relative name
        contexts = [None]
        _all = None
        if importernm:
            if self.ispackage(importernm):
                contexts.insert(0,importernm)
            else:
                pkgnm = string.join(string.split(importernm, '.')[:-1], '.')
                if pkgnm:
                    contexts.insert(0,pkgnm)
        # so contexts is [pkgnm, None] or just [None]
        # now break the name being imported up so we get:
        # a.b.c -> [a, b, c]
        nmparts = string.split(nm, '.')
        if nmparts[-1] == '*':
            del nmparts[-1]
            _all = []
        nms = []
        for context in contexts:
            ctx = context
            for i in range(len(nmparts)):
                nm = nmparts[i]
                if ctx:
                    fqname = ctx + '.' + nm
                else:
                    fqname = nm
                mod = self.modules.get(fqname, UNTRIED)
                if mod is UNTRIED:
                    mod = self.doimport(nm, ctx, fqname)
                if mod:
                    nms.append(mod.__name__)
                    ctx = fqname
                else:
                    break
            else:
                # no break, point i beyond end
                i = i + 1
            if i:
                break
        # now nms is the list of modules that went into sys.modules
        # just as result of the structure of the name being imported
        # however, each mod has been scanned and that list is in mod.imports
        if i<len(nmparts):
            if ctx:
                if hasattr(self.modules[ctx], nmparts[i]):
                    return nms
                if not self.ispackage(ctx):
                    return nms
            self.warnings["W: no module named %s (%s import by %s)" % (fqname, imptyps[imptyp], importernm or "__main__")] = 1
            if self.modules.has_key(fqname):
                del self.modules[fqname]
            return nms
        if _all is None:
            return nms
        bottommod = self.modules[ctx]
        if bottommod.ispackage():
            for nm in bottommod._all:
                if not hasattr(bottommod, nm):
                    mod = self.doimport(nm, ctx, ctx+'.'+nm)
                    if mod:
                        nms.append(mod.__name__)
                    else:
                        bottommod.warnings.append("W: name %s not found" % nm)
        return nms

    def analyze_script(self, fnm):
        try:
<<<<<<< HEAD
            stuff = open(fnm, 'r').read()+'\n'
            co = compile(string.replace(stuff, "\r\n", "\n"), fnm, 'exec')
=======
            co = compile(open(fnm, 'rU').read()+'\n', fnm, 'exec')
>>>>>>> a2dd56b8
        except SyntaxError, e:
            print "Invalid syntax in %s" % fnm
            print e.args
            raise
        mod = PyScript(fnm, co)
        self.modules['__main__'] = mod
        return self.analyze_r('__main__')


    def ispackage(self, nm):
        return self.modules[nm].ispackage()

    def doimport(self, nm, parentnm, fqname):
        # Not that nm is NEVER a dotted name at this point
        if fqname in self.excludes:
            return None
        if parentnm:
            parent = self.modules[parentnm]
            if parent.ispackage():
                mod = parent.doimport(nm)
                if mod:
                    setattr(parent, nm, mod)
            else:
                return None
        else:
            # now we're dealing with an absolute import
            for director in self.metapath:
                mod = director.getmod(nm)
                if mod:
                    break
        if mod:
            mod.__name__ = fqname
            self.modules[fqname] = mod
            # now look for hooks
            # this (and scan_code) are instead of doing "exec co in mod.__dict__"
            try:
                hookmodnm = 'hook-'+fqname
                hooks = __import__('hooks', globals(), locals(), [hookmodnm])
                hook = getattr(hooks, hookmodnm)
                #print `hook`
            except (ImportError, AttributeError):
                pass
            else:
                # rearranged so that hook() has a chance to mess with hiddenimports & attrs
                if hasattr(hook, 'hook'):
                    mod = hook.hook(mod)
                if hasattr(hook, 'hiddenimports'):
                    for impnm in hook.hiddenimports:
                        mod.imports.append((impnm, 0, 0))
                if hasattr(hook, 'attrs'):
                    for attr, val in hook.attrs:
                        setattr(mod, attr, val)

                if fqname != mod.__name__:
                    print "W: %s is changing it's name to %s" % (fqname, mod.__name__)
                    self.modules[mod.__name__] = mod
        else:
            self.modules[fqname] = None
        return mod
    def getwarnings(self):
        warnings = self.warnings.keys()
        for nm,mod in self.modules.items():
            if mod:
                for w in mod.warnings:
                    warnings.append(w+' - %s (%s)' % (mod.__name__, mod.__file__))
        return warnings
    def getxref(self):
        mods = self.modules.items() # (nm, mod)
        mods.sort()
        rslt = []
        for nm, mod in mods:
            if mod:
                importers = mod._xref.keys()
                importers.sort()
                rslt.append((nm, importers))
        return rslt

#====================Modules============================#
# All we're doing here is tracking, not importing
# If we were importing, these would be hooked to the real module objects

class Module:
    _ispkg = 0
    typ = 'UNKNOWN'
    def __init__(self, nm):
        self.__name__ = nm
        self._all = []
        self.imports = []
        self.warnings = []
        self._xref = {}
    def ispackage(self):
        return self._ispkg
    def doimport(self, nm):
        pass
    def xref(self, nm):
        self._xref[nm] = 1

class BuiltinModule(Module):
    typ = 'BUILTIN'
    def __init__(self, nm):
        Module.__init__(self, nm)

class ExtensionModule(Module):
    typ = 'EXTENSION'
    def __init__(self, nm, pth):
        Module.__init__(self, nm)
        self.__file__ = pth

class PyModule(Module):
    typ = 'PYMODULE'
    def __init__(self, nm, pth, co):
        Module.__init__(self, nm)
        self.co = co
        self.__file__ = pth
        if os.path.splitext(self.__file__)[1] == '.py':
            if __debug__:
                self.__file__ = self.__file__ + 'c'
            else:
                self.__file__ = self.__file__ + 'o'
        self.scancode()
    def scancode(self):
        self.imports, self.warnings, allnms = scan_code(self.co)
        if allnms:
            self._all = allnms

class PyScript(PyModule):
    typ = 'PYSOURCE'
    def __init__(self, pth, co):
        Module.__init__(self, '__main__')
        self.co = co
        self.__file__ = pth
        self.scancode()

class PkgModule(PyModule):
    typ = 'PYMODULE'
    def __init__(self, nm, pth, co):
        PyModule.__init__(self, nm, pth, co)
        self._ispkg = 1
        pth = os.path.dirname(pth)
        self.__path__ = [ pth ]
        self.subimporter = PathImportDirector(self.__path__)
    def doimport(self, nm):
        mod = self.subimporter.getmod(nm)
        if mod:
            mod.__name__ = self.__name__ + '.' + mod.__name__
        return mod

class PkgInPYZModule(PyModule):
    def __init__(self, nm, co, pyzowner):
        PyModule.__init__(self, nm, co.co_filename, co)
        self._ispkg = 1
        self.__path__ = [ str(pyzowner) ]
        self.owner = pyzowner
    def doimport(self, nm):
        mod = self.owner.getmod(self.__name__ + '.' + nm)
        return mod

#======================== Utility ================================#
# Scan the code object for imports, __all__ and wierd stuff

import dis
IMPORT_NAME = dis.opname.index('IMPORT_NAME')
IMPORT_FROM = dis.opname.index('IMPORT_FROM')
try:
    IMPORT_STAR = dis.opname.index('IMPORT_STAR')
except:
    IMPORT_STAR = 999
STORE_NAME = dis.opname.index('STORE_NAME')
STORE_FAST = dis.opname.index('STORE_FAST')
STORE_GLOBAL = dis.opname.index('STORE_GLOBAL')
LOAD_GLOBAL = dis.opname.index('LOAD_GLOBAL')
EXEC_STMT = dis.opname.index('EXEC_STMT')
try:
    SET_LINENO = dis.opname.index('SET_LINENO')
except ValueError:
    SET_LINENO = 999
BUILD_LIST = dis.opname.index('BUILD_LIST')
LOAD_CONST = dis.opname.index('LOAD_CONST')
JUMP_IF_FALSE = dis.opname.index('JUMP_IF_FALSE')
JUMP_IF_TRUE = dis.opname.index('JUMP_IF_TRUE')
JUMP_FORWARD = dis.opname.index('JUMP_FORWARD')
try:
    STORE_DEREF = dis.opname.index('STORE_DEREF')
except ValueError:
    STORE_DEREF = 999
COND_OPS = [JUMP_IF_TRUE, JUMP_IF_FALSE]
STORE_OPS = [STORE_NAME, STORE_FAST, STORE_GLOBAL, STORE_DEREF]
#IMPORT_STAR -> IMPORT_NAME mod ; IMPORT_STAR
#JUMP_IF_FALSE / JUMP_IF_TRUE / JUMP_FORWARD

def pass1(code):
    instrs = []
    i = 0
    n = len(code)
    curline = 0
    incondition = 0
    out = 0
    while i < n:
        if i >= out:
            incondition = 0
        c = code[i]
        i = i+1
        op = ord(c)
        if op >= dis.HAVE_ARGUMENT:
            oparg = ord(code[i]) + ord(code[i+1])*256
            i = i+2
        else:
            oparg = None
        if not incondition and op in COND_OPS:
            incondition = 1
            out = i + oparg
        elif incondition and op == JUMP_FORWARD:
            out = max(out, i + oparg)
        if op == SET_LINENO:
            curline = oparg
        else:
            instrs.append((op, oparg, incondition, curline))
    return instrs

def scan_code(co, m=None, w=None, nested=0):
    instrs = pass1(co.co_code)
    if m is None:
        m = []
    if w is None:
        w = []
    all = None
    lastname = None
    for i in range(len(instrs)):
        op, oparg, conditional, curline = instrs[i]
        if op == IMPORT_NAME:
            name = lastname = co.co_names[oparg]
            m.append((name, nested, conditional))
        elif op == IMPORT_FROM:
            name = co.co_names[oparg]
            m.append((lastname+'.'+name, nested, conditional))
            assert lastname is not None
        elif op == IMPORT_STAR:
            m.append((lastname+'.*', nested, conditional))
        elif op == STORE_NAME:
            if co.co_names[oparg] == "__all__":
                j = i - 1
                pop, poparg, pcondtl, pline = instrs[j]
                if pop != BUILD_LIST:
                    w.append("W: __all__ is built strangely at line %s" % pline)
                else:
                    all = []
                    while j > 0:
                        j = j - 1
                        pop, poparg, pcondtl, pline = instrs[j]
                        if pop == LOAD_CONST:
                            all.append(co.co_consts[poparg])
                        else:
                            break
        elif op in STORE_OPS:
            pass
        elif op == LOAD_GLOBAL:
            name = co.co_names[oparg]
            cndtl = ['', 'conditional'][conditional]
            lvl = ['top-level', 'delayed'][nested]
            if name == "__import__":
                w.append("W: %s %s __import__ hack detected at line %s"  % (lvl, cndtl, curline))
            elif name == "eval":
                w.append("W: %s %s eval hack detected at line %s"  % (lvl, cndtl, curline))
        elif op == EXEC_STMT:
            cndtl = ['', 'conditional'][conditional]
            lvl = ['top-level', 'delayed'][nested]
            w.append("W: %s %s exec statement detected at line %s"  % (lvl, cndtl, curline))
        else:
            lastname = None
    for c in co.co_consts:
        if isinstance(c, type(co)):
            scan_code(c, m, w, 1)
    return m, w, all<|MERGE_RESOLUTION|>--- conflicted
+++ resolved
@@ -28,7 +28,7 @@
 
 if not os.environ.has_key('PYTHONCASEOK') and sys.version_info >= (2, 1):
     def caseOk(filename):
-        files = set(dircache.listdir(os.path.dirname(filename)))
+        files = dircache.listdir(os.path.dirname(filename))
         return os.path.basename(filename) in files
 else:
     def caseOk(filename):
@@ -80,12 +80,8 @@
         while 1:
             if pyc is None or py and pyc[1][8] < py[1][8]:
                 try:
-<<<<<<< HEAD
                     stuff = open(py[0], 'r').read()+'\n'
                     co = compile(string.replace(stuff, "\r\n", "\n"), py[0], 'exec')
-=======
-                    co = compile(open(py[0], 'rU').read()+'\n', py[0], 'exec')
->>>>>>> a2dd56b8
                     if __debug__:
                         pth = py[0] + 'c'
                     else:
@@ -196,12 +192,8 @@
                 return ExtensionModule(nm, fnm)
             elif typ == imp.PY_SOURCE:
                 try:
-<<<<<<< HEAD
                     stuff = open(fnm, 'r').read()+'\n'
                     co = compile(string.replace(stuff, "\r\n", "\n"), fnm, 'exec')
-=======
-                    co = compile(open(fnm, 'rU').read()+'\n', fnm, 'exec')
->>>>>>> a2dd56b8
                 except SyntaxError, e:
                     print "Invalid syntax in %s" % py[0]
                     print e.args
@@ -391,12 +383,8 @@
 
     def analyze_script(self, fnm):
         try:
-<<<<<<< HEAD
             stuff = open(fnm, 'r').read()+'\n'
             co = compile(string.replace(stuff, "\r\n", "\n"), fnm, 'exec')
-=======
-            co = compile(open(fnm, 'rU').read()+'\n', fnm, 'exec')
->>>>>>> a2dd56b8
         except SyntaxError, e:
             print "Invalid syntax in %s" % fnm
             print e.args
