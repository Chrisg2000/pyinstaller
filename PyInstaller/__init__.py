--- conflicted
+++ resolved
@@ -9,29 +9,15 @@
 
 
 __all__ = ('HOMEPATH', 'CONFIGDIR', 'PLATFORM',
-<<<<<<< HEAD
            'VERSION', 'get_version')
-=======
-           'VERSION', 'get_version',
-           'is_py25', 'is_py26', 'is_py27',
-           'is_win', 'is_cygwin', 'is_darwin', 'is_unix', 'is_linux',
-           'is_solar', 'is_aix', 'is_freebsd')
->>>>>>> 67610f2d
 
 import os
 import sys
 
 
 # Fail hard if Python does not have minimum required version
-<<<<<<< HEAD
 if sys.version_info < (2, 7):
     raise SystemExit('PyInstaller requires at least Python 2.7, sorry.')
-=======
-if sys.version_info < (2, 4):
-    raise SystemExit('PyInstaller requires at least Python 2.4, sorry.')
-elif sys.version_info >= (3,):
-    raise SystemExit('Python 3 is not yet supported, sorry.')
->>>>>>> 67610f2d
 
 
 # Extend PYTHONPATH with 3rd party libraries bundled with PyInstaller.
@@ -51,12 +37,6 @@
 from PyInstaller.compat import is_darwin, is_win, is_py2
 from PyInstaller.utils import git
 
-<<<<<<< HEAD
-=======
-# Uncomment this line for development of version 3.0.
-#VERSION = (3, 0, 0, 'dev', git.get_repo_revision())
-VERSION = (2, 1, 1, 'dev', git.get_repo_revision())
->>>>>>> 67610f2d
 
 # Fail hard if Python on Windows does not have pywin32 installed.
 if is_win:
@@ -67,36 +47,14 @@
                          'Please install PyWin32.\n'
                          'http://sourceforge.net/projects/pywin32/')
 
-<<<<<<< HEAD
-=======
-is_py25 = compat.is_py25
-is_py26 = compat.is_py26
-is_py27 = compat.is_py27
-
-is_win = compat.is_win
-is_cygwin = compat.is_cygwin
-is_darwin = compat.is_darwin
-
-is_linux = compat.is_linux
-is_solar = compat.is_solar
-is_aix = compat.is_aix
-is_freebsd = compat.is_freebsd
->>>>>>> 67610f2d
 
 VERSION = (3, 0, 0, 'dev', git.get_repo_revision())
 
 
-<<<<<<< HEAD
 # This ensures for Python 2 that PyInstaller will work on Windows with paths
 # containing foreign characters.
 HOMEPATH = os.path.abspath(os.path.dirname(os.path.dirname(__file__)))
 if is_win and is_py2:
-=======
-HOMEPATH = os.path.abspath(os.path.dirname(os.path.dirname(__file__)))
-if is_win:
-    # This ensures PyInstaller will work on Windows with paths
-    # containing foreign characters.
->>>>>>> 67610f2d
     try:
         unicode(HOMEPATH)
     except UnicodeDecodeError:
@@ -153,10 +111,6 @@
     if len(VERSION) >= 4 and VERSION[3]:
         version = '%s%s' % (version, VERSION[3])
         # include git revision in version string
-<<<<<<< HEAD
         if VERSION[3] == 'dev' and len(VERSION) >= 5 and len(VERSION[4]) > 0:
-=======
-        if VERSION[3] == 'dev' and len(VERSION) >= 5 and VERSION[4] > 0:
->>>>>>> 67610f2d
             version = '%s-%s' % (version, VERSION[4])
     return version